/*
 * JBoss, Home of Professional Open Source
 * Copyright 2011, JBoss Inc., and individual contributors as indicated
 * by the @authors tag. See the copyright.txt in the distribution for a
 * full listing of individual contributors.
 *
 * This is free software; you can redistribute it and/or modify it
 * under the terms of the GNU Lesser General Public License as
 * published by the Free Software Foundation; either version 2.1 of
 * the License, or (at your option) any later version.
 *
 * This software is distributed in the hope that it will be useful,
 * but WITHOUT ANY WARRANTY; without even the implied warranty of
 * MERCHANTABILITY or FITNESS FOR A PARTICULAR PURPOSE. See the GNU
 * Lesser General Public License for more details.
 *
 * You should have received a copy of the GNU Lesser General Public
 * License along with this software; if not, write to the Free
 * Software Foundation, Inc., 51 Franklin St, Fifth Floor, Boston, MA
 * 02110-1301 USA, or see the FSF site: http://www.fsf.org.
 */

package org.jboss.remoting3.remote;

import java.io.IOException;
import java.nio.ByteBuffer;
import java.util.ArrayDeque;
import java.util.Queue;
import java.util.concurrent.Executor;
import java.util.concurrent.TimeUnit;
import org.jboss.logging.Logger;
import org.jboss.remoting3.RemotingOptions;
import org.jboss.remoting3.spi.ConnectionHandlerFactory;
import org.wildfly.security.auth.server.SecurityIdentity;
import org.xnio.Buffers;
import org.xnio.ChannelListener;
import org.xnio.IoUtils;
import org.xnio.OptionMap;
import org.xnio.Pool;
import org.xnio.Pooled;
import org.xnio.Result;
import org.xnio.XnioExecutor;
import org.xnio.channels.ConnectedMessageChannel;
import org.xnio.channels.ConnectedStreamChannel;
import org.xnio.channels.SslChannel;
import org.xnio.sasl.SaslWrapper;

/**
 * @author <a href="mailto:david.lloyd@redhat.com">David M. Lloyd</a>
 */
final class RemoteConnection {

    static final Pooled<ByteBuffer> STARTTLS_SENTINEL = Buffers.emptyPooledByteBuffer();

    private static final String FQCN = RemoteConnection.class.getName();
    private final Pool<ByteBuffer> messageBufferPool;
    private final ConnectedMessageChannel channel;
    private final ConnectedStreamChannel underlyingChannel;
    private final OptionMap optionMap;
    private final RemoteWriteListener writeListener = new RemoteWriteListener();
    private final Executor executor;
    private final int heartbeatInterval;
    private volatile Result<ConnectionHandlerFactory> result;
    private volatile SaslWrapper saslWrapper;
<<<<<<< HEAD
    private volatile SecurityIdentity identity;
=======
>>>>>>> 97c485db
    private final RemoteConnectionProvider remoteConnectionProvider;

    RemoteConnection(final Pool<ByteBuffer> messageBufferPool, final ConnectedStreamChannel underlyingChannel, final ConnectedMessageChannel channel, final OptionMap optionMap, final RemoteConnectionProvider remoteConnectionProvider) {
        this.messageBufferPool = messageBufferPool;
        this.underlyingChannel = underlyingChannel;
        this.channel = channel;
        this.optionMap = optionMap;
        heartbeatInterval = optionMap.get(RemotingOptions.HEARTBEAT_INTERVAL, RemotingOptions.DEFAULT_HEARTBEAT_INTERVAL);
        this.executor = remoteConnectionProvider.getExecutor();
        this.remoteConnectionProvider = remoteConnectionProvider;
    }

    Pooled<ByteBuffer> allocate() {
        return messageBufferPool.allocate();
    }

    void setReadListener(ChannelListener<? super ConnectedMessageChannel> listener, final boolean resume) {
        RemoteLogger.log.logf(RemoteConnection.class.getName(), Logger.Level.TRACE, null, "Setting read listener to %s", listener);
        channel.getReadSetter().set(listener);
        if (listener != null && resume) {
            channel.resumeReads();
        }
    }

    RemoteConnectionProvider getRemoteConnectionProvider() {
        return remoteConnectionProvider;
    }

    Result<ConnectionHandlerFactory> getResult() {
        return result;
    }

    void setResult(final Result<ConnectionHandlerFactory> result) {
        this.result = result;
    }

    void handleException(IOException e) {
        handleException(e, true);
    }

    void handleException(IOException e, boolean log) {
        RemoteLogger.conn.logf(RemoteConnection.class.getName(), Logger.Level.TRACE, e, "Connection error detail");
        if (log) {
            RemoteLogger.conn.connectionError(e);
        }
        final XnioExecutor.Key key = writeListener.heartKey;
        if (key != null) {
            key.remove();
        }
        IoUtils.safeClose(channel);
        final Result<ConnectionHandlerFactory> result = this.result;
        if (result != null) {
            result.setException(e);
            this.result = null;
        }
    }

    void send(final Pooled<ByteBuffer> pooled) {
        writeListener.send(pooled, false);
    }

    void send(final Pooled<ByteBuffer> pooled, boolean close) {
        writeListener.send(pooled, close);
    }

    void shutdownWrites() {
        writeListener.shutdownWrites();
    }

    OptionMap getOptionMap() {
        return optionMap;
    }

    ConnectedMessageChannel getChannel() {
        return channel;
    }

    ChannelListener<ConnectedMessageChannel> getWriteListener() {
        return writeListener;
    }

    public Executor getExecutor() {
        return executor;
    }

    public SslChannel getSslChannel() {
        return underlyingChannel instanceof SslChannel ? (SslChannel) underlyingChannel : null;
    }

    SaslWrapper getSaslWrapper() {
        return saslWrapper;
    }

    void setSaslWrapper(final SaslWrapper saslWrapper) {
        this.saslWrapper = saslWrapper;
    }

    void handlePreAuthCloseRequest() {
        try {
            terminateHeartbeat();
            channel.close();
        } catch (IOException e) {
            RemoteLogger.conn.debug("Error closing remoting channel", e);
        }
    }

    void sendAlive() {
        final Pooled<ByteBuffer> pooled = allocate();
        boolean ok = false;
        try {
            final ByteBuffer buffer = pooled.getResource();
            buffer.put(Protocol.CONNECTION_ALIVE);
            buffer.limit(80);
            Buffers.addRandom(buffer);
            buffer.flip();
            send(pooled);
            ok = true;
            channel.wakeupReads();
        } finally {
            if (! ok) pooled.free();
        }
    }

    void sendAliveResponse() {
        final Pooled<ByteBuffer> pooled = allocate();
        boolean ok = false;
        try {
            final ByteBuffer buffer = pooled.getResource();
            buffer.put(Protocol.CONNECTION_ALIVE_ACK);
            buffer.limit(80);
            Buffers.addRandom(buffer);
            buffer.flip();
            send(pooled);
            ok = true;
        } finally {
            if (! ok) pooled.free();
        }
    }

    void terminateHeartbeat() {
        final XnioExecutor.Key key = writeListener.heartKey;
        if (key != null) {
            key.remove();
        }
    }

    Object getLock() {
        return writeListener.queue;
    }

<<<<<<< HEAD
    SecurityIdentity getIdentity() {
        return identity;
    }

    void setIdentity(final SecurityIdentity identity) {
        this.identity = identity;
    }

=======
>>>>>>> 97c485db
    final class RemoteWriteListener implements ChannelListener<ConnectedMessageChannel> {

        private final Queue<Pooled<ByteBuffer>> queue = new ArrayDeque<Pooled<ByteBuffer>>();
        private XnioExecutor.Key heartKey;
        private boolean closed;

        RemoteWriteListener() {
        }

        public void handleEvent(final ConnectedMessageChannel channel) {
            synchronized (queue) {
                assert channel == getChannel();
                Pooled<ByteBuffer> pooled;
                final Queue<Pooled<ByteBuffer>> queue = this.queue;
                try {
                    while ((pooled = queue.peek()) != null) {
                        final ByteBuffer buffer = pooled.getResource();
                        if (buffer.hasRemaining()) {
                            if (channel.send(buffer)) {
                                RemoteLogger.conn.logf(FQCN, Logger.Level.TRACE, null, "Sent message %s (via queue)", buffer);
                                queue.poll().free();
                            } else {
                                // try again later
                                return;
                            }
                        } else {
                            if (pooled == STARTTLS_SENTINEL) {
                                if (channel.flush()) {
                                    final SslChannel sslChannel = getSslChannel();
                                    assert sslChannel != null; // because STARTTLS would be false in this case
                                    sslChannel.startHandshake();
                                } else {
                                    // try again later
                                    return;
                                }
                            }
                            // otherwise skip other empty message rather than try and write it
                            queue.poll().free();
                        }
                    }
                    if (channel.flush()) {
                        RemoteLogger.conn.logf(FQCN, Logger.Level.TRACE, null, "Flushed channel");
                        if (closed) {
                            terminateHeartbeat();
                            // End of queue reached; shut down and try to flush the remainder
                            channel.shutdownWrites();
                            if (channel.flush()) {
                                RemoteLogger.conn.logf(FQCN, Logger.Level.TRACE, null, "Shut down writes on channel");
                                return;
                            }
                            // either this is successful and no more notifications will come, or not and it will be retried
                            // either way we're done here
                            return;
                        } else {
                            this.heartKey = channel.getWriteThread().executeAfter(heartbeatCommand, heartbeatInterval, TimeUnit.MILLISECONDS);
                        }
                        channel.suspendWrites();
                    }
                } catch (IOException e) {
                    handleException(e, false);
                    channel.wakeupReads();
                    while ((pooled = queue.poll()) != null) {
                        pooled.free();
                    }
                }
                // else try again later
            }
        }

        public void shutdownWrites() {
            synchronized (queue) {
                closed = true;
                terminateHeartbeat();
                final ConnectedMessageChannel channel = getChannel();
                try {
                    if (! queue.isEmpty()) {
                        channel.resumeWrites();
                        return;
                    }
                    channel.shutdownWrites();
                    if (! channel.flush()) {
                        channel.resumeWrites();
                        return;
                    }
                    RemoteLogger.conn.logf(FQCN, Logger.Level.TRACE, null, "Shut down writes on channel");
                } catch (IOException e) {
                    handleException(e, false);
                    channel.wakeupReads();
                    Pooled<ByteBuffer> unqueued;
                    while ((unqueued = queue.poll()) != null) {
                        unqueued.free();
                    }
                }
            }
        }

<<<<<<< HEAD
        public void send(Pooled<ByteBuffer> pooled, final boolean close) {
            synchronized (queue) {
                XnioExecutor.Key heartKey = this.heartKey;
                if (heartKey != null) heartKey.remove();
                if (closed) { pooled.free(); return; }
                if (close) { closed = true; }
                final ConnectedMessageChannel channel = getChannel();
                boolean free = true;
                try {
                    final SaslWrapper wrapper = saslWrapper;
                    if (wrapper != null) {
                        final ByteBuffer buffer = pooled.getResource();
                        final ByteBuffer source = buffer.duplicate();
                        buffer.clear();
                        wrapper.wrap(buffer, source);
                        buffer.flip();
                    }
                    final ByteBuffer buffer = pooled.getResource();
                    RemoteLogger.conn.logf(FQCN, Logger.Level.TRACE, null, "Can't directly send message %s, enqueued", buffer);
                    final boolean empty = queue.isEmpty();
                    queue.add(pooled);
                    free = false;
                    if (empty) {
                        channel.resumeWrites();
                    }
                } catch (IOException e) {
                    handleException(e, false);
                    channel.wakeupReads();
                    Pooled<ByteBuffer> unqueued;
                    while ((unqueued = queue.poll()) != null) {
                        unqueued.free();
                    }
                } finally {
                    if (free) {
                        pooled.free();
=======
        public void send(final Pooled<ByteBuffer> pooled, final boolean close) {
            channel.getIoThread().execute(new Runnable() {
                @Override
                public void run() {

                    synchronized (queue) {
                        XnioExecutor.Key heartKey = RemoteWriteListener.this.heartKey;
                        if (heartKey != null) heartKey.remove();
                        if (closed) { pooled.free(); return; }
                        if (close) { closed = true; }
                        final ConnectedMessageChannel channel = getChannel();
                        boolean free = true;
                        try {
                            final SaslWrapper wrapper = saslWrapper;
                            if (wrapper != null) {
                                final ByteBuffer buffer = pooled.getResource();
                                final ByteBuffer source = buffer.duplicate();
                                buffer.clear();
                                wrapper.wrap(buffer, source);
                                buffer.flip();
                            }
                            final ByteBuffer buffer = pooled.getResource();
                            RemoteLogger.conn.logf(FQCN, Logger.Level.TRACE, null, "Can't directly send message %s, enqueued", buffer);
                            final boolean empty = queue.isEmpty();
                            queue.add(pooled);
                            free = false;
                            if (empty) {
                                channel.resumeWrites();
                            }
                        } catch (IOException e) {
                            handleException(e, false);
                            channel.wakeupReads();
                            Pooled<ByteBuffer> unqueued;
                            while ((unqueued = queue.poll()) != null) {
                                unqueued.free();
                            }
                        } finally {
                            if (free) {
                                pooled.free();
                            }
                        }
>>>>>>> 97c485db
                    }
                }
            });
        }
    }

    private final Runnable heartbeatCommand = this::sendAlive;

    public String toString() {
        return String.format("Remoting connection %08x to %s of %s", Integer.valueOf(hashCode()), channel.getPeerAddress(), getRemoteConnectionProvider().getConnectionProviderContext().getEndpoint());
    }
}<|MERGE_RESOLUTION|>--- conflicted
+++ resolved
@@ -62,10 +62,7 @@
     private final int heartbeatInterval;
     private volatile Result<ConnectionHandlerFactory> result;
     private volatile SaslWrapper saslWrapper;
-<<<<<<< HEAD
     private volatile SecurityIdentity identity;
-=======
->>>>>>> 97c485db
     private final RemoteConnectionProvider remoteConnectionProvider;
 
     RemoteConnection(final Pool<ByteBuffer> messageBufferPool, final ConnectedStreamChannel underlyingChannel, final ConnectedMessageChannel channel, final OptionMap optionMap, final RemoteConnectionProvider remoteConnectionProvider) {
@@ -216,7 +213,6 @@
         return writeListener.queue;
     }
 
-<<<<<<< HEAD
     SecurityIdentity getIdentity() {
         return identity;
     }
@@ -225,8 +221,6 @@
         this.identity = identity;
     }
 
-=======
->>>>>>> 97c485db
     final class RemoteWriteListener implements ChannelListener<ConnectedMessageChannel> {
 
         private final Queue<Pooled<ByteBuffer>> queue = new ArrayDeque<Pooled<ByteBuffer>>();
@@ -323,85 +317,43 @@
             }
         }
 
-<<<<<<< HEAD
-        public void send(Pooled<ByteBuffer> pooled, final boolean close) {
-            synchronized (queue) {
-                XnioExecutor.Key heartKey = this.heartKey;
-                if (heartKey != null) heartKey.remove();
-                if (closed) { pooled.free(); return; }
-                if (close) { closed = true; }
-                final ConnectedMessageChannel channel = getChannel();
-                boolean free = true;
-                try {
-                    final SaslWrapper wrapper = saslWrapper;
-                    if (wrapper != null) {
+        public void send(final Pooled<ByteBuffer> pooled, final boolean close) {
+            channel.getIoThread().execute(() -> {
+                synchronized (queue) {
+                    XnioExecutor.Key heartKey1 = RemoteWriteListener.this.heartKey;
+                    if (heartKey1 != null) heartKey1.remove();
+                    if (closed) { pooled.free(); return; }
+                    if (close) { closed = true; }
+                    final ConnectedMessageChannel channel1 = getChannel();
+                    boolean free = true;
+                    try {
+                        final SaslWrapper wrapper = saslWrapper;
+                        if (wrapper != null) {
+                            final ByteBuffer buffer = pooled.getResource();
+                            final ByteBuffer source = buffer.duplicate();
+                            buffer.clear();
+                            wrapper.wrap(buffer, source);
+                            buffer.flip();
+                        }
                         final ByteBuffer buffer = pooled.getResource();
-                        final ByteBuffer source = buffer.duplicate();
-                        buffer.clear();
-                        wrapper.wrap(buffer, source);
-                        buffer.flip();
-                    }
-                    final ByteBuffer buffer = pooled.getResource();
-                    RemoteLogger.conn.logf(FQCN, Logger.Level.TRACE, null, "Can't directly send message %s, enqueued", buffer);
-                    final boolean empty = queue.isEmpty();
-                    queue.add(pooled);
-                    free = false;
-                    if (empty) {
-                        channel.resumeWrites();
-                    }
-                } catch (IOException e) {
-                    handleException(e, false);
-                    channel.wakeupReads();
-                    Pooled<ByteBuffer> unqueued;
-                    while ((unqueued = queue.poll()) != null) {
-                        unqueued.free();
-                    }
-                } finally {
-                    if (free) {
-                        pooled.free();
-=======
-        public void send(final Pooled<ByteBuffer> pooled, final boolean close) {
-            channel.getIoThread().execute(new Runnable() {
-                @Override
-                public void run() {
-
-                    synchronized (queue) {
-                        XnioExecutor.Key heartKey = RemoteWriteListener.this.heartKey;
-                        if (heartKey != null) heartKey.remove();
-                        if (closed) { pooled.free(); return; }
-                        if (close) { closed = true; }
-                        final ConnectedMessageChannel channel = getChannel();
-                        boolean free = true;
-                        try {
-                            final SaslWrapper wrapper = saslWrapper;
-                            if (wrapper != null) {
-                                final ByteBuffer buffer = pooled.getResource();
-                                final ByteBuffer source = buffer.duplicate();
-                                buffer.clear();
-                                wrapper.wrap(buffer, source);
-                                buffer.flip();
-                            }
-                            final ByteBuffer buffer = pooled.getResource();
-                            RemoteLogger.conn.logf(FQCN, Logger.Level.TRACE, null, "Can't directly send message %s, enqueued", buffer);
-                            final boolean empty = queue.isEmpty();
-                            queue.add(pooled);
-                            free = false;
-                            if (empty) {
-                                channel.resumeWrites();
-                            }
-                        } catch (IOException e) {
-                            handleException(e, false);
-                            channel.wakeupReads();
-                            Pooled<ByteBuffer> unqueued;
-                            while ((unqueued = queue.poll()) != null) {
-                                unqueued.free();
-                            }
-                        } finally {
-                            if (free) {
-                                pooled.free();
-                            }
-                        }
->>>>>>> 97c485db
+                        RemoteLogger.conn.logf(FQCN, Logger.Level.TRACE, null, "Can't directly send message %s, enqueued", buffer);
+                        final boolean empty = queue.isEmpty();
+                        queue.add(pooled);
+                        free = false;
+                        if (empty) {
+                            channel1.resumeWrites();
+                        }
+                    } catch (IOException e) {
+                        handleException(e, false);
+                        channel1.wakeupReads();
+                        Pooled<ByteBuffer> unqueued;
+                        while ((unqueued = queue.poll()) != null) {
+                            unqueued.free();
+                        }
+                    } finally {
+                        if (free) {
+                            pooled.free();
+                        }
                     }
                 }
             });
